{
   "name": "@jacobwolf/gitops-secrets",
   "version": "0.0.2",
   "description": "Easily and securely inject environment variable secrets—no matter the size—into any JavaScript runtime.",
   "main": "dist/index.js",
   "types": "dist/index.d.ts",
   "files": ["dist"],
   "publishConfig": {
      "access": "public"
   },
   "scripts": {
      "lint:js": "biome check --write .",
      "lint:ts": "tsc --noEmit --pretty",
      "format": "biome format --write .",
      "build": "tsup",
<<<<<<< HEAD
      "test": "vitest run",
      "prepublishOnly": "pnpm build"
=======
      "test": "vitest",
      "prepublishOnly": "pnpm build",
      "prepare": "husky"
   },
   "lint-staged": {
      "*.{js,ts}": ["pnpm lint:js"]
>>>>>>> 30bcbaec
   },
   "repository": {
      "type": "git",
      "url": "https://github.com/JacobNWolf/gitops-secrets"
   },
   "keywords": [],
   "author": "Jacob Wolf",
   "license": "MIT",
   "packageManager": "pnpm@10.6.5",
   "devDependencies": {
      "@biomejs/biome": "1.9.4",
<<<<<<< HEAD
      "@types/node": "^22.13.11",
=======
      "husky": "^9.1.7",
      "lint-staged": "^15.5.0",
>>>>>>> 30bcbaec
      "tsup": "^8.4.0",
      "typescript": "^5.8.2",
      "vitest": "^3.0.9"
   }
}<|MERGE_RESOLUTION|>--- conflicted
+++ resolved
@@ -13,17 +13,12 @@
       "lint:ts": "tsc --noEmit --pretty",
       "format": "biome format --write .",
       "build": "tsup",
-<<<<<<< HEAD
       "test": "vitest run",
-      "prepublishOnly": "pnpm build"
-=======
-      "test": "vitest",
       "prepublishOnly": "pnpm build",
       "prepare": "husky"
    },
    "lint-staged": {
       "*.{js,ts}": ["pnpm lint:js"]
->>>>>>> 30bcbaec
    },
    "repository": {
       "type": "git",
@@ -35,12 +30,9 @@
    "packageManager": "pnpm@10.6.5",
    "devDependencies": {
       "@biomejs/biome": "1.9.4",
-<<<<<<< HEAD
       "@types/node": "^22.13.11",
-=======
       "husky": "^9.1.7",
       "lint-staged": "^15.5.0",
->>>>>>> 30bcbaec
       "tsup": "^8.4.0",
       "typescript": "^5.8.2",
       "vitest": "^3.0.9"
