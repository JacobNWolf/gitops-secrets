--- conflicted
+++ resolved
@@ -11,18 +11,15 @@
       '@biomejs/biome':
         specifier: 1.9.4
         version: 1.9.4
-<<<<<<< HEAD
       '@types/node':
         specifier: ^22.13.11
         version: 22.13.11
-=======
       husky:
         specifier: ^9.1.7
         version: 9.1.7
       lint-staged:
         specifier: ^15.5.0
         version: 15.5.0
->>>>>>> 30bcbaec
       tsup:
         specifier: ^8.4.0
         version: 8.4.0(postcss@8.5.3)(typescript@5.8.2)(yaml@2.7.0)
@@ -31,11 +28,7 @@
         version: 5.8.2
       vitest:
         specifier: ^3.0.9
-<<<<<<< HEAD
-        version: 3.0.9(@types/node@22.13.11)
-=======
-        version: 3.0.9(yaml@2.7.0)
->>>>>>> 30bcbaec
+        version: 3.0.9(@types/node@22.13.11)(yaml@2.7.0)
 
 packages:
 
@@ -1249,21 +1242,13 @@
       chai: 5.2.0
       tinyrainbow: 2.0.0
 
-<<<<<<< HEAD
-  '@vitest/mocker@3.0.9(vite@6.2.2(@types/node@22.13.11))':
-=======
-  '@vitest/mocker@3.0.9(vite@6.2.2(yaml@2.7.0))':
->>>>>>> 30bcbaec
+  '@vitest/mocker@3.0.9(vite@6.2.2(@types/node@22.13.11)(yaml@2.7.0))':
     dependencies:
       '@vitest/spy': 3.0.9
       estree-walker: 3.0.3
       magic-string: 0.30.17
     optionalDependencies:
-<<<<<<< HEAD
-      vite: 6.2.2(@types/node@22.13.11)
-=======
-      vite: 6.2.2(yaml@2.7.0)
->>>>>>> 30bcbaec
+      vite: 6.2.2(@types/node@22.13.11)(yaml@2.7.0)
 
   '@vitest/pretty-format@3.0.9':
     dependencies:
@@ -1790,23 +1775,15 @@
 
   typescript@5.8.2: {}
 
-<<<<<<< HEAD
   undici-types@6.20.0: {}
 
-  vite-node@3.0.9(@types/node@22.13.11):
-=======
-  vite-node@3.0.9(yaml@2.7.0):
->>>>>>> 30bcbaec
+  vite-node@3.0.9(@types/node@22.13.11)(yaml@2.7.0):
     dependencies:
       cac: 6.7.14
       debug: 4.4.0
       es-module-lexer: 1.6.0
       pathe: 2.0.3
-<<<<<<< HEAD
-      vite: 6.2.2(@types/node@22.13.11)
-=======
-      vite: 6.2.2(yaml@2.7.0)
->>>>>>> 30bcbaec
+      vite: 6.2.2(@types/node@22.13.11)(yaml@2.7.0)
     transitivePeerDependencies:
       - '@types/node'
       - jiti
@@ -1821,11 +1798,7 @@
       - tsx
       - yaml
 
-<<<<<<< HEAD
-  vite@6.2.2(@types/node@22.13.11):
-=======
-  vite@6.2.2(yaml@2.7.0):
->>>>>>> 30bcbaec
+  vite@6.2.2(@types/node@22.13.11)(yaml@2.7.0):
     dependencies:
       esbuild: 0.25.1
       postcss: 8.5.3
@@ -1835,17 +1808,10 @@
       fsevents: 2.3.3
       yaml: 2.7.0
 
-<<<<<<< HEAD
-  vitest@3.0.9(@types/node@22.13.11):
+  vitest@3.0.9(@types/node@22.13.11)(yaml@2.7.0):
     dependencies:
       '@vitest/expect': 3.0.9
-      '@vitest/mocker': 3.0.9(vite@6.2.2(@types/node@22.13.11))
-=======
-  vitest@3.0.9(yaml@2.7.0):
-    dependencies:
-      '@vitest/expect': 3.0.9
-      '@vitest/mocker': 3.0.9(vite@6.2.2(yaml@2.7.0))
->>>>>>> 30bcbaec
+      '@vitest/mocker': 3.0.9(vite@6.2.2(@types/node@22.13.11)(yaml@2.7.0))
       '@vitest/pretty-format': 3.0.9
       '@vitest/runner': 3.0.9
       '@vitest/snapshot': 3.0.9
@@ -1861,13 +1827,8 @@
       tinyexec: 0.3.2
       tinypool: 1.0.2
       tinyrainbow: 2.0.0
-<<<<<<< HEAD
-      vite: 6.2.2(@types/node@22.13.11)
-      vite-node: 3.0.9(@types/node@22.13.11)
-=======
-      vite: 6.2.2(yaml@2.7.0)
-      vite-node: 3.0.9(yaml@2.7.0)
->>>>>>> 30bcbaec
+      vite: 6.2.2(@types/node@22.13.11)(yaml@2.7.0)
+      vite-node: 3.0.9(@types/node@22.13.11)(yaml@2.7.0)
       why-is-node-running: 2.3.0
     optionalDependencies:
       '@types/node': 22.13.11
